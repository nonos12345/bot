--- conflicted
+++ resolved
@@ -9,11 +9,7 @@
 python = "3.11.*"
 
 # See https://bot-core.pythondiscord.com/ for docs.
-<<<<<<< HEAD
 pydis_core = { version = "9.7.0", extras = ["async-rediscache"] }
-=======
-pydis_core = { version = "9.6.0", extras = ["async-rediscache"] }
->>>>>>> 6e254d06
 
 aiohttp = "3.8.4"
 arrow = "1.2.3"
