import logging
import re
from typing import Optional, Union

import discord.errors
from dateutil.relativedelta import relativedelta
from discord import Colour, DMChannel, Member, Message, TextChannel
from discord.ext.commands import Bot, Cog

from bot.cogs.modlog import ModLog
from bot.constants import (
    Channels, Colours, DEBUG_MODE,
    Filter, Icons, URLs
)

log = logging.getLogger(__name__)

INVITE_RE = (
    r"(?:discord(?:[\.,]|dot)gg|"                     # Could be discord.gg/
    r"discord(?:[\.,]|dot)com(?:\/|slash)invite|"     # or discord.com/invite/
    r"discordapp(?:[\.,]|dot)com(?:\/|slash)invite|"  # or discordapp.com/invite/
    r"discord(?:[\.,]|dot)me|"                        # or discord.me
    r"discord(?:[\.,]|dot)io"                         # or discord.io.
    r")(?:[\/]|slash)"                                # / or 'slash'
    r"([a-zA-Z0-9]+)"                                 # the invite code itself
)

URL_RE = r"(https?://[^\s]+)"
ZALGO_RE = r"[\u0300-\u036F\u0489]"


<<<<<<< HEAD
class Filtering:
    """Filtering out invites, blacklisting domains, and warning us of certain regular expressions."""
=======
class Filtering(Cog):
    """
    Filtering out invites, blacklisting domains,
    and warning us of certain regular expressions
    """
>>>>>>> 83127be0

    def __init__(self, bot: Bot):
        self.bot = bot

        _staff_mistake_str = "If you believe this was a mistake, please let staff know!"
        self.filters = {
            "filter_zalgo": {
                "enabled": Filter.filter_zalgo,
                "function": self._has_zalgo,
                "type": "filter",
                "content_only": True,
                "user_notification": Filter.notify_user_zalgo,
                "notification_msg": (
                    "Your post has been removed for abusing Unicode character rendering (aka Zalgo text). "
                    f"{_staff_mistake_str}"
                )
            },
            "filter_invites": {
                "enabled": Filter.filter_invites,
                "function": self._has_invites,
                "type": "filter",
                "content_only": True,
                "user_notification": Filter.notify_user_invites,
                "notification_msg": (
                    f"Per Rule 10, your invite link has been removed. {_staff_mistake_str}\n\n"
                    r"Our server rules can be found here: <https://pythondiscord.com/pages/rules>"
                )
            },
            "filter_domains": {
                "enabled": Filter.filter_domains,
                "function": self._has_urls,
                "type": "filter",
                "content_only": True,
                "user_notification": Filter.notify_user_domains,
                "notification_msg": (
                    f"Your URL has been removed because it matched a blacklisted domain. {_staff_mistake_str}"
                )
            },
            "watch_rich_embeds": {
                "enabled": Filter.watch_rich_embeds,
                "function": self._has_rich_embed,
                "type": "watchlist",
                "content_only": False,
            },
            "watch_words": {
                "enabled": Filter.watch_words,
                "function": self._has_watchlist_words,
                "type": "watchlist",
                "content_only": True,
            },
            "watch_tokens": {
                "enabled": Filter.watch_tokens,
                "function": self._has_watchlist_tokens,
                "type": "watchlist",
                "content_only": True,
            },
        }

    @property
    def mod_log(self) -> ModLog:
        """Get currently loaded ModLog cog instance."""
        return self.bot.get_cog("ModLog")

<<<<<<< HEAD
    async def on_message(self, msg: Message) -> None:
        """Invoke message filter for new messages."""
        await self._filter_message(msg)

    async def on_message_edit(self, before: Message, after: Message) -> None:
        """
        Invoke message filter for message edits.

        If there have been multiple edits, calculate the time delta from the previous edit
        """
=======
    @Cog.listener()
    async def on_message(self, msg: Message):
        await self._filter_message(msg)

    @Cog.listener()
    async def on_message_edit(self, before: Message, after: Message):
>>>>>>> 83127be0
        if not before.edited_at:
            delta = relativedelta(after.edited_at, before.created_at).microseconds
        else:
            delta = relativedelta(after.edited_at, before.edited_at).microseconds
        await self._filter_message(after, delta)

    async def _filter_message(self, msg: Message, delta: Optional[int] = None) -> None:
        """Filter the input message to see if it violates any of our rules, and then respond accordingly."""
        # Should we filter this message?
        role_whitelisted = False

        if type(msg.author) is Member:  # Only Member has roles, not User.
            for role in msg.author.roles:
                if role.id in Filter.role_whitelist:
                    role_whitelisted = True

        filter_message = (
            msg.channel.id not in Filter.channel_whitelist  # Channel not in whitelist
            and not role_whitelisted                        # Role not in whitelist
            and not msg.author.bot                          # Author not a bot
        )

        # If we're running the bot locally, ignore role whitelist and only listen to #dev-test
        if DEBUG_MODE:
            filter_message = not msg.author.bot and msg.channel.id == Channels.devtest

        # If none of the above, we can start filtering.
        if filter_message:
            for filter_name, _filter in self.filters.items():
                # Is this specific filter enabled in the config?
                if _filter["enabled"]:
                    # Double trigger check for the embeds filter
                    if filter_name == "watch_rich_embeds":
                        # If the edit delta is less than 0.001 seconds, then we're probably dealing
                        # with a double filter trigger.
                        if delta is not None and delta < 100:
                            continue

                    # Does the filter only need the message content or the full message?
                    if _filter["content_only"]:
                        triggered = await _filter["function"](msg.content)
                    else:
                        triggered = await _filter["function"](msg)

                    if triggered:
                        # If this is a filter (not a watchlist), we should delete the message.
                        if _filter["type"] == "filter":
                            try:
                                # Embeds (can?) trigger both the `on_message` and `on_message_edit`
                                # event handlers, triggering filtering twice for the same message.
                                #
                                # If `on_message`-triggered filtering already deleted the message
                                # then `on_message_edit`-triggered filtering will raise exception
                                # since the message no longer exists.
                                #
                                # In addition, to avoid sending two notifications to the user, the
                                # logs, and mod_alert, we return if the message no longer exists.
                                await msg.delete()
                            except discord.errors.NotFound:
                                return

                            # Notify the user if the filter specifies
                            if _filter["user_notification"]:
                                await self.notify_member(msg.author, _filter["notification_msg"], msg.channel)

                        if isinstance(msg.channel, DMChannel):
                            channel_str = "via DM"
                        else:
                            channel_str = f"in {msg.channel.mention}"

                        message = (
                            f"The {filter_name} {_filter['type']} was triggered "
                            f"by **{msg.author.name}#{msg.author.discriminator}** "
                            f"(`{msg.author.id}`) {channel_str} with [the "
                            f"following message]({msg.jump_url}):\n\n"
                            f"{msg.content}"
                        )

                        log.debug(message)

                        additional_embeds = None
                        additional_embeds_msg = None

                        if filter_name == "filter_invites":
                            additional_embeds = []
                            for invite, data in triggered.items():
                                embed = discord.Embed(description=(
                                    f"**Members:**\n{data['members']}\n"
                                    f"**Active:**\n{data['active']}"
                                ))
                                embed.set_author(name=data["name"])
                                embed.set_thumbnail(url=data["icon"])
                                embed.set_footer(text=f"Guild Invite Code: {invite}")
                                additional_embeds.append(embed)
                            additional_embeds_msg = "For the following guild(s):"

                        elif filter_name == "watch_rich_embeds":
                            additional_embeds = msg.embeds
                            additional_embeds_msg = "With the following embed(s):"

                        # Send pretty mod log embed to mod-alerts
                        await self.mod_log.send_log_message(
                            icon_url=Icons.filtering,
                            colour=Colour(Colours.soft_red),
                            title=f"{_filter['type'].title()} triggered!",
                            text=message,
                            thumbnail=msg.author.avatar_url_as(static_format="png"),
                            channel_id=Channels.mod_alerts,
                            ping_everyone=Filter.ping_everyone,
                            additional_embeds=additional_embeds,
                            additional_embeds_msg=additional_embeds_msg
                        )

                        break  # We don't want multiple filters to trigger

    @staticmethod
    async def _has_watchlist_words(text: str) -> bool:
        """
        Returns True if the text contains one of the regular expressions from the word_watchlist in our filter config.

        Only matches words with boundaries before and after the expression.
        """
        for expression in Filter.word_watchlist:
            if re.search(fr"\b{expression}\b", text, re.IGNORECASE):
                return True

        return False

    @staticmethod
    async def _has_watchlist_tokens(text: str) -> bool:
        """
        Returns True if the text contains one of the regular expressions from the token_watchlist in our filter config.

        This will match the expression even if it does not have boundaries before and after.
        """
        for expression in Filter.token_watchlist:
            if re.search(fr"{expression}", text, re.IGNORECASE):

                # Make sure it's not a URL
                if not re.search(URL_RE, text, re.IGNORECASE):
                    return True

        return False

    @staticmethod
    async def _has_urls(text: str) -> bool:
        """Returns True if the text contains one of the blacklisted URLs from the config file."""
        if not re.search(URL_RE, text, re.IGNORECASE):
            return False

        text = text.lower()

        for url in Filter.domain_blacklist:
            if url.lower() in text:
                return True

        return False

    @staticmethod
    async def _has_zalgo(text: str) -> bool:
        """
        Returns True if the text contains zalgo characters.

        Zalgo range is \u0300 – \u036F and \u0489.
        """
        return bool(re.search(ZALGO_RE, text))

    async def _has_invites(self, text: str) -> Union[dict, bool]:
        """
        Checks if there's any invites in the text content that aren't in the guild whitelist.

        If any are detected, a dictionary of invite data is returned, with a key per invite.
        If none are detected, False is returned.

        Attempts to catch some of common ways to try to cheat the system.
        """
        # Remove backslashes to prevent escape character aroundfuckery like
        # discord\.gg/gdudes-pony-farm
        text = text.replace("\\", "")

        invites = re.findall(INVITE_RE, text, re.IGNORECASE)
        invite_data = dict()
        for invite in invites:
            if invite in invite_data:
                continue

            response = await self.bot.http_session.get(
                f"{URLs.discord_invite_api}/{invite}", params={"with_counts": "true"}
            )
            response = await response.json()
            guild = response.get("guild")
            if guild is None:
                # Lack of a "guild" key in the JSON response indicates either an group DM invite, an
                # expired invite, or an invalid invite. The API does not currently differentiate
                # between invalid and expired invites
                return True

            guild_id = int(guild.get("id"))

            if guild_id not in Filter.guild_invite_whitelist:
                guild_icon_hash = guild["icon"]
                guild_icon = (
                    "https://cdn.discordapp.com/icons/"
                    f"{guild_id}/{guild_icon_hash}.png?size=512"
                )

                invite_data[invite] = {
                    "name": guild["name"],
                    "icon": guild_icon,
                    "members": response["approximate_member_count"],
                    "active": response["approximate_presence_count"]
                }

        return invite_data if invite_data else False

    @staticmethod
    async def _has_rich_embed(msg: Message) -> bool:
        """Returns True if any of the embeds in the message are of type 'rich', but are not twitter embeds."""
        if msg.embeds:
            for embed in msg.embeds:
                if embed.type == "rich" and (not embed.url or "twitter.com" not in embed.url):
                    return True
        return False

    async def notify_member(self, filtered_member: Member, reason: str, channel: TextChannel) -> None:
        """
        Notify filtered_member about a moderation action with the reason str.

        First attempts to DM the user, fall back to in-channel notification if user has DMs disabled
        """
        try:
            await filtered_member.send(reason)
        except discord.errors.Forbidden:
            await channel.send(f"{filtered_member.mention} {reason}")


def setup(bot: Bot) -> None:
    """Filtering cog load."""
    bot.add_cog(Filtering(bot))
    log.info("Cog loaded: Filtering")<|MERGE_RESOLUTION|>--- conflicted
+++ resolved
@@ -29,16 +29,8 @@
 ZALGO_RE = r"[\u0300-\u036F\u0489]"
 
 
-<<<<<<< HEAD
-class Filtering:
+class Filtering(Cog):
     """Filtering out invites, blacklisting domains, and warning us of certain regular expressions."""
-=======
-class Filtering(Cog):
-    """
-    Filtering out invites, blacklisting domains,
-    and warning us of certain regular expressions
-    """
->>>>>>> 83127be0
 
     def __init__(self, bot: Bot):
         self.bot = bot
@@ -102,25 +94,18 @@
         """Get currently loaded ModLog cog instance."""
         return self.bot.get_cog("ModLog")
 
-<<<<<<< HEAD
+    @Cog.listener()
     async def on_message(self, msg: Message) -> None:
         """Invoke message filter for new messages."""
         await self._filter_message(msg)
 
+    @Cog.listener()
     async def on_message_edit(self, before: Message, after: Message) -> None:
         """
         Invoke message filter for message edits.
 
         If there have been multiple edits, calculate the time delta from the previous edit
         """
-=======
-    @Cog.listener()
-    async def on_message(self, msg: Message):
-        await self._filter_message(msg)
-
-    @Cog.listener()
-    async def on_message_edit(self, before: Message, after: Message):
->>>>>>> 83127be0
         if not before.edited_at:
             delta = relativedelta(after.edited_at, before.created_at).microseconds
         else:
